--- conflicted
+++ resolved
@@ -400,143 +400,6 @@
     }
 }
 
-<<<<<<< HEAD
-#[cfg(all(test, unix))]
-mod tests {
-    use super::*;
-    use std::fs::File;
-    use tempfile::tempdir;
-
-    fn setup_temp_file() -> (RuntimeManager, tempfile::TempDir, PathBuf) {
-        let temp_dir = tempdir().expect("Failed to create temporary directory");
-        let temp_file_path = temp_dir.path().join("runtime_info.json");
-
-        File::create(&temp_file_path).expect("Failed to create temporary runtime_info.json");
-
-        assert!(
-            temp_file_path.exists(),
-            "Temporary file was not created: {:?}",
-            temp_file_path
-        );
-
-        let file_handler = FileHandler::new(temp_file_path.clone());
-        let runtime_manager = RuntimeManager::new(file_handler);
-
-        (runtime_manager, temp_dir, temp_file_path)
-    }
-
-    #[test]
-    fn test_read_write_runtime_info() {
-        let (runtime_manager, _temp_dir, temp_file_path) = setup_temp_file();
-
-        let initial_runtime_info = RuntimeInfo {
-            state: State::Default,
-            process_infos: vec![],
-        };
-
-        let file_handler = FileHandler::new(temp_file_path.clone());
-
-        file_handler
-            .write_locked(
-                &mut File::create(&temp_file_path).unwrap(),
-                &initial_runtime_info,
-            )
-            .unwrap();
-
-        let read_runtime_info = runtime_manager.read_runtime_info().unwrap();
-        assert_eq!(read_runtime_info.state, State::Default);
-        assert_eq!(read_runtime_info.process_infos.len(), 0);
-    }
-
-    #[test]
-    fn test_add_process_info() {
-        let (runtime_manager, _temp_dir, _) = setup_temp_file();
-
-        let process_info = ProcessInfo::new(12345, FeatType::Agent);
-        runtime_manager
-            .add_process_info(process_info.clone())
-            .unwrap();
-
-        let process_infos = runtime_manager.get_process_infos().unwrap();
-        assert_eq!(process_infos.len(), 1);
-        assert_eq!(process_infos[0].process_id, 12345);
-        assert_eq!(process_infos[0].feat_type, FeatType::Agent);
-    }
-
-    #[test]
-    fn test_remove_process_info() {
-        let (runtime_manager, _temp_dir, _) = setup_temp_file();
-
-        let process_info1 = ProcessInfo::new(12345, FeatType::Agent);
-        let process_info2 = ProcessInfo::new(67890, FeatType::Controller);
-
-        runtime_manager
-            .add_process_info(process_info1.clone())
-            .unwrap();
-        runtime_manager
-            .add_process_info(process_info2.clone())
-            .unwrap();
-
-        runtime_manager.remove_process_info(12345).unwrap();
-
-        let process_infos = runtime_manager.get_process_infos().unwrap();
-        assert_eq!(process_infos.len(), 1);
-        assert_eq!(process_infos[0].process_id, 67890);
-    }
-
-    #[test]
-    fn test_update_state() {
-        let (runtime_manager, _temp_dir, _) = setup_temp_file();
-
-        runtime_manager.update_state(State::Updating).unwrap();
-
-        let state = runtime_manager.get_state().unwrap();
-        assert_eq!(state, State::Updating);
-    }
-
-    #[test]
-    fn test_filter_process_infos() {
-        let (runtime_manager, _temp_dir, _) = setup_temp_file();
-
-        let process_info1 = ProcessInfo::new(12345, FeatType::Agent);
-        let process_info2 = ProcessInfo::new(67890, FeatType::Controller);
-
-        runtime_manager
-            .add_process_info(process_info1.clone())
-            .unwrap();
-        runtime_manager
-            .add_process_info(process_info2.clone())
-            .unwrap();
-
-        let agents = runtime_manager
-            .filter_process_infos(FeatType::Agent)
-            .unwrap();
-        assert_eq!(agents.len(), 1);
-        assert_eq!(agents[0].process_id, 12345);
-
-        let controllers = runtime_manager
-            .filter_process_infos(FeatType::Controller)
-            .unwrap();
-        assert_eq!(controllers.len(), 1);
-        assert_eq!(controllers[0].process_id, 67890);
-    }
-
-    #[test]
-    fn test_is_running_or_remove_if_stopped() {
-        let (runtime_manager, _temp_dir, _) = setup_temp_file();
-
-        let process_info = ProcessInfo::new(12345, FeatType::Agent);
-
-        runtime_manager
-            .add_process_info(process_info.clone())
-            .unwrap();
-
-        let result = runtime_manager.is_running_or_remove_if_stopped(&process_info);
-        assert!(!result);
-
-        let process_infos = runtime_manager.get_process_infos().unwrap();
-        assert!(process_infos.is_empty());
-=======
 impl RuntimeInfo {
     pub fn add_process_info(&mut self, process_info: ProcessInfo) -> Result<(), RuntimeError> {
         for info in self.process_infos.iter_mut() {
@@ -572,6 +435,144 @@
                 "Failed to remove process_info",
             )))
         }
->>>>>>> 7a32fa20
+    }
+}
+
+
+#[cfg(all(test, unix))]
+mod tests {
+    use super::*;
+    use std::fs::File;
+    use tempfile::tempdir;
+
+    fn setup_temp_file() -> (RuntimeManager, tempfile::TempDir, PathBuf) {
+        let temp_dir = tempdir().expect("Failed to create temporary directory");
+        let temp_file_path = temp_dir.path().join("runtime_info.json");
+
+        File::create(&temp_file_path).expect("Failed to create temporary runtime_info.json");
+
+        assert!(
+            temp_file_path.exists(),
+            "Temporary file was not created: {:?}",
+            temp_file_path
+        );
+
+        let file_handler = FileHandler::new(temp_file_path.clone());
+        let runtime_manager = RuntimeManager::new(file_handler);
+
+        (runtime_manager, temp_dir, temp_file_path)
+    }
+
+    #[test]
+    fn test_read_write_runtime_info() {
+        let (runtime_manager, _temp_dir, temp_file_path) = setup_temp_file();
+
+        let initial_runtime_info = RuntimeInfo {
+            state: State::Default,
+            process_infos: vec![],
+        };
+
+        let file_handler = FileHandler::new(temp_file_path.clone());
+
+        file_handler
+            .write_locked(
+                &mut File::create(&temp_file_path).unwrap(),
+                &initial_runtime_info,
+            )
+            .unwrap();
+
+        let read_runtime_info = runtime_manager.read_runtime_info().unwrap();
+        assert_eq!(read_runtime_info.state, State::Default);
+        assert_eq!(read_runtime_info.process_infos.len(), 0);
+    }
+
+    #[test]
+    fn test_add_process_info() {
+        let (runtime_manager, _temp_dir, _) = setup_temp_file();
+
+        let process_info = ProcessInfo::new(12345, FeatType::Agent);
+        runtime_manager
+            .add_process_info(process_info.clone())
+            .unwrap();
+
+        let process_infos = runtime_manager.get_process_infos().unwrap();
+        assert_eq!(process_infos.len(), 1);
+        assert_eq!(process_infos[0].process_id, 12345);
+        assert_eq!(process_infos[0].feat_type, FeatType::Agent);
+    }
+
+    #[test]
+    fn test_remove_process_info() {
+        let (runtime_manager, _temp_dir, _) = setup_temp_file();
+
+        let process_info1 = ProcessInfo::new(12345, FeatType::Agent);
+        let process_info2 = ProcessInfo::new(67890, FeatType::Controller);
+
+        runtime_manager
+            .add_process_info(process_info1.clone())
+            .unwrap();
+        runtime_manager
+            .add_process_info(process_info2.clone())
+            .unwrap();
+
+        runtime_manager.remove_process_info(12345).unwrap();
+
+        let process_infos = runtime_manager.get_process_infos().unwrap();
+        assert_eq!(process_infos.len(), 1);
+        assert_eq!(process_infos[0].process_id, 67890);
+    }
+
+    #[test]
+    fn test_update_state() {
+        let (runtime_manager, _temp_dir, _) = setup_temp_file();
+
+        runtime_manager.update_state(State::Updating).unwrap();
+
+        let state = runtime_manager.get_state().unwrap();
+        assert_eq!(state, State::Updating);
+    }
+
+    #[test]
+    fn test_filter_process_infos() {
+        let (runtime_manager, _temp_dir, _) = setup_temp_file();
+
+        let process_info1 = ProcessInfo::new(12345, FeatType::Agent);
+        let process_info2 = ProcessInfo::new(67890, FeatType::Controller);
+
+        runtime_manager
+            .add_process_info(process_info1.clone())
+            .unwrap();
+        runtime_manager
+            .add_process_info(process_info2.clone())
+            .unwrap();
+
+        let agents = runtime_manager
+            .filter_process_infos(FeatType::Agent)
+            .unwrap();
+        assert_eq!(agents.len(), 1);
+        assert_eq!(agents[0].process_id, 12345);
+
+        let controllers = runtime_manager
+            .filter_process_infos(FeatType::Controller)
+            .unwrap();
+        assert_eq!(controllers.len(), 1);
+        assert_eq!(controllers[0].process_id, 67890);
+    }
+
+    #[test]
+    fn test_is_running_or_remove_if_stopped() {
+        let (runtime_manager, _temp_dir, _) = setup_temp_file();
+
+        let process_info = ProcessInfo::new(12345, FeatType::Agent);
+
+        runtime_manager
+            .add_process_info(process_info.clone())
+            .unwrap();
+
+        let result = runtime_manager.is_running_or_remove_if_stopped(&process_info);
+        assert!(!result);
+
+        let process_infos = runtime_manager.get_process_infos().unwrap();
+        assert!(process_infos.is_empty());
     }
 }