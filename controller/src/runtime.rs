--- conflicted
+++ resolved
@@ -1,11 +1,7 @@
 use chrono::{DateTime, FixedOffset};
-<<<<<<< HEAD
 use fs2::FileExt;
-=======
 use serde::{Deserialize, Serialize};
->>>>>>> 3407e028
 use std::fs::OpenOptions;
-use serde::{Deserialize, Serialize};
 use std::io::{Read, Write};
 use std::path::PathBuf;
 use std::sync::{Arc, Mutex};
@@ -71,7 +67,6 @@
             .write(true)
             .create(true)
             .truncate(true)
-<<<<<<< HEAD
             .open(path)
             .map_err(|e| format!("Failed to open file: {}", e))?;
         file.lock_exclusive().expect("Failed to lock the file");
@@ -82,13 +77,6 @@
             .map_err(|e| format!("Failed to write to file: {}", e))?;
     
         file.unlock().map_err(|e| format!("Failed to unlock the file: {}", e))
-=======
-            .open(path)?;
-
-        let json_data = serde_json::to_string(self)?;
-        file.write_all(json_data.as_bytes())?;
-        Ok(())
->>>>>>> 3407e028
     }
 
     pub fn remove_agent_info(&mut self, process_id: u32) {
