use chrono::{DateTime, Utc};
use serde::Serialize;
use std::{
    collections::VecDeque,
    fmt::{Display, Formatter, Result},
};

#[derive(Debug, Serialize, Clone)]
pub struct Metric {
    pub metric_type: MetricType,
    pub value: f32,
}

#[derive(Debug, Serialize, Clone)]
pub struct MetricsWithTimestamp {
    pub timestamp: DateTime<Utc>,
    pub metrics: Vec<Metric>,
}

pub trait MetricsWatchRepository {
    fn watch_metrics(&mut self) -> Vec<Metric>;
}

#[trait_variant::make(Send)]
pub trait MetricsCacheRepository {
<<<<<<< HEAD
    fn new(capacity: usize) -> Self;
    fn push(&mut self, timestamp: DateTime<Utc>, metrics: Vec<Metric>);
    fn clear(&mut self);
    fn get(&mut self) -> VecDeque<MetricsWithTimestamp>;
=======
    async fn push(&mut self, timestamp: DateTime<Utc>, metrics: Vec<Metric>);
    async fn clear(&mut self);
    async fn get(&mut self) -> Vec<MetricsWithTimestamp>;
>>>>>>> 63a09c25
}

#[trait_variant::make(Send)]
pub trait MetricStoreRepository {
    async fn save(&self, request: VecDeque<MetricsWithTimestamp>) -> anyhow::Result<()>;
}

#[derive(Debug, Serialize, Clone, PartialEq)]
pub enum MetricType {
    CpuUsage,
    MemoryUsage,
    NetworkReceivedBytes,
    NetworkTransmittedBytes,
    NetworkReceivedPackets,
    NetworkTransmittedPackets,
    DiskReadBytes,
    DiskWrittenBytes,
}

impl Display for MetricType {
    fn fmt(&self, f: &mut Formatter<'_>) -> Result {
        match self {
            MetricType::CpuUsage => write!(f, "cpu_usage"),
            MetricType::MemoryUsage => write!(f, "memory_usage"),
            MetricType::NetworkReceivedBytes => write!(f, "network_received_bytes"),
            MetricType::NetworkTransmittedBytes => write!(f, "network_transmitted_bytes"),
            MetricType::NetworkReceivedPackets => write!(f, "network_received_packets"),
            MetricType::NetworkTransmittedPackets => write!(f, "network_transmitted_packets"),
            MetricType::DiskReadBytes => write!(f, "disk_read_bytes"),
            MetricType::DiskWrittenBytes => write!(f, "disk_written_bytes"),
        }
    }
}<|MERGE_RESOLUTION|>--- conflicted
+++ resolved
@@ -23,16 +23,9 @@
 
 #[trait_variant::make(Send)]
 pub trait MetricsCacheRepository {
-<<<<<<< HEAD
-    fn new(capacity: usize) -> Self;
-    fn push(&mut self, timestamp: DateTime<Utc>, metrics: Vec<Metric>);
-    fn clear(&mut self);
-    fn get(&mut self) -> VecDeque<MetricsWithTimestamp>;
-=======
     async fn push(&mut self, timestamp: DateTime<Utc>, metrics: Vec<Metric>);
     async fn clear(&mut self);
-    async fn get(&mut self) -> Vec<MetricsWithTimestamp>;
->>>>>>> 63a09c25
+    async fn get(&mut self) -> VecDeque<MetricsWithTimestamp>;
 }
 
 #[trait_variant::make(Send)]
