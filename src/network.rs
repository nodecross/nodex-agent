use home_config::HomeConfig;
use serde::Deserialize;
use serde::Serialize;
use std::fs;
use std::fs::OpenOptions;
use std::io;
use std::io::Write;
use std::path::Path;

use crate::nodex::errors::NodeXError;

#[derive(Debug, Deserialize, Serialize)]
#[serde(default)]
#[derive(Default)]
pub struct ConfigNetwork {
<<<<<<< HEAD
    secret_key: Option<String>,
    project_did: Option<String>,
=======
    pub secret_key: Option<String>,
    pub project_id: Option<String>,
    pub recipient_dids: Option<Vec<String>>,
    pub hub_endpoint: Option<String>,
    pub heartbeat: Option<u64>,
    pub trm: Option<String>,
>>>>>>> 4cc785e3
}

#[derive(Debug)]
pub struct Network {
    config: HomeConfig,
    pub root: ConfigNetwork,
}

impl Network {
    fn touch(path: &Path) -> io::Result<()> {
        match OpenOptions::new().create(true).write(true).open(path) {
            Ok(mut file) => match file.write_all(b"{}") {
                Ok(_) => Ok(()),
                Err(err) => Err(err),
            },
            Err(err) => Err(err),
        }
    }

    pub fn new() -> Self {
        let config = HomeConfig::with_config_dir("nodex", "network.json");
        let config_dir = config.path().parent();

        if !Path::exists(config.path()) {
            match config_dir {
                Some(v) => {
                    match fs::create_dir_all(v) {
                        Ok(_) => {}
                        Err(e) => {
                            log::error!("{:?}", e);
                            panic!()
                        }
                    };
                }
                None => panic!(),
            };

            match Self::touch(config.path()) {
                Ok(_) => {}
                Err(e) => {
                    log::error!("{:?}", e);
                    panic!()
                }
            };
        }

        let root = match config.json::<ConfigNetwork>() {
            Ok(v) => v,
            Err(e) => {
                log::error!("{:?}", e);
                panic!()
            }
        };

        Network { config, root }
    }

    pub fn write(&self) -> Result<(), NodeXError> {
        match self.config.save_json(&self.root) {
            Ok(v) => Ok(v),
            Err(e) => {
                log::error!("{:?}", e);
                panic!()
            }
        }
    }

    // NOTE: secret key
    pub fn get_secretk_key(&self) -> Option<String> {
        self.root.secret_key.clone()
    }

    pub fn save_secretk_key(&mut self, value: &str) {
        self.root.secret_key = Some(value.to_string());

        match self.write() {
            Ok(_) => {}
            Err(e) => {
                log::error!("{:?}", e);
                panic!()
            }
        }
    }

    // NOTE: project_did
    pub fn get_project_did(&self) -> Option<String> {
        self.root.project_did.clone()
    }

    pub fn save_project_did(&mut self, value: &str) {
        self.root.project_did = Some(value.to_string());

        match self.write() {
            Ok(_) => {}
            Err(e) => {
                log::error!("{:?}", e);
                panic!()
            }
        }
    }

    // NOTE: recipient_dids
    #[allow(dead_code)]
    pub fn get_recipient_dids(&self) -> Option<Vec<String>> {
        self.root.recipient_dids.clone()
    }

    #[allow(dead_code)]
    pub fn save_recipient_dids(&mut self, value: Vec<String>) {
        self.root.recipient_dids = Some(value);

        match self.write() {
            Ok(_) => {}
            Err(e) => {
                log::error!("{:?}", e);
                panic!()
            }
        }
    }

    // NOTE: hub_endpoint
    #[allow(dead_code)]
    pub fn get_hub_endpoint(&self) -> Option<String> {
        self.root.hub_endpoint.clone()
    }

    #[allow(dead_code)]
    pub fn save_hub_endpoint(&mut self, value: &str) {
        self.root.hub_endpoint = Some(value.to_string());

        match self.write() {
            Ok(_) => {}
            Err(e) => {
                log::error!("{:?}", e);
                panic!()
            }
        }
    }

    // NOTE: heartbeat
    #[allow(dead_code)]
    pub fn get_heartbeat(&self) -> Option<u64> {
        self.root.heartbeat
    }

    #[allow(dead_code)]
    pub fn save_heartbeat(&mut self, value: u64) {
        self.root.heartbeat = Some(value);

        match self.write() {
            Ok(_) => {}
            Err(e) => {
                log::error!("{:?}", e);
                panic!()
            }
        }
    }

    // NOTE: trm
    #[allow(dead_code)]
    pub fn get_trm(&self) -> Option<String> {
        self.root.trm.clone()
    }

    #[allow(dead_code)]
    pub fn save_trm(&mut self, value: &str) {
        self.root.trm = Some(value.to_string());

        match self.write() {
            Ok(_) => {}
            Err(e) => {
                log::error!("{:?}", e);
                panic!()
            }
        }
    }

    // NOTE: write
    pub fn save(&mut self) -> Result<(), NodeXError> {
        match self.write() {
            Ok(v) => Ok(v),
            Err(e) => {
                log::error!("{:?}", e);
                panic!()
            }
        }
    }
}<|MERGE_RESOLUTION|>--- conflicted
+++ resolved
@@ -13,17 +13,12 @@
 #[serde(default)]
 #[derive(Default)]
 pub struct ConfigNetwork {
-<<<<<<< HEAD
-    secret_key: Option<String>,
-    project_did: Option<String>,
-=======
     pub secret_key: Option<String>,
-    pub project_id: Option<String>,
+    pub project_did: Option<String>,
     pub recipient_dids: Option<Vec<String>>,
     pub hub_endpoint: Option<String>,
     pub heartbeat: Option<u64>,
     pub trm: Option<String>,
->>>>>>> 4cc785e3
 }
 
 #[derive(Debug)]
