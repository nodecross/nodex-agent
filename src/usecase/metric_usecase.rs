--- conflicted
+++ resolved
@@ -57,36 +57,15 @@
         loop {
             tokio::select! {
                 _ = interval.tick() => {
-<<<<<<< HEAD
                     let metrics_with_timestamp_list = self.cache_repository.lock().await.get();
 
                     match self.store_repository.save(metrics_with_timestamp_list).await {
-                        Ok(_) => {},
+                        Ok(_) => {
+                            self.cache_repository.lock().await.clear();
+                            log::info!("sended metrics");
+                        },
                         Err(e) => log::error!("failed to send metric{:?}", e),
                     }
-
-                    self.cache_repository.lock().await.clear();
-
-                    log::info!("sended metrics");
-=======
-                    let metrics = self.cache_repository.lock().await.get();
-                    for metric in metrics {
-                        let request = MetricStoreRequest {
-                            device_did: super::get_my_did(),
-                            timestamp: metric.timestamp,
-                            metric_name: metric.metric_type.to_string(),
-                            metric_value: metric.value,
-                        };
-
-                        match self.store_repository.save(request).await {
-                            Ok(_) => {
-                                self.cache_repository.lock().await.clear();
-                                log::info!("sended metrics");
-                            },
-                            Err(e) => log::error!("failed to send metric{:?}", e),
-                        }
-                    }
->>>>>>> 1b0e15b3
                 }
                 _ = self.shutdown_notify.notified() => {
                     break;
@@ -105,7 +84,6 @@
             Metric, MetricStoreRepository, MetricType, MetricsWatchRepository, MetricsWithTimestamp,
         },
     };
-
     pub struct MockMetricStoreRepository {}
 
     #[async_trait::async_trait]
