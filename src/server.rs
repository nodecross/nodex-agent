use actix_web::{dev::Server, middleware, web, App, HttpServer};
use std::path::PathBuf;
use tokio::sync::mpsc::Sender;
use tokio::sync::Mutex as TokioMutex;

use crate::controllers;
use crate::handlers::Command;

pub struct Context {
    pub sender: TokioMutex<Sender<Command>>,
}

pub fn new_server(sock_path: &PathBuf, sender: Sender<Command>) -> Server {
    let context = web::Data::new(Context {
        sender: TokioMutex::new(sender),
    });

    HttpServer::new(move || {
        App::new()
            .wrap(middleware::DefaultHeaders::new().add(("x-version", "0.1.0")))
            .wrap(middleware::Compress::default())
            .wrap(middleware::Logger::default())
            .app_data(context.clone())
            // NOTE: Public Routes
            .route(
                "/identifiers",
                web::post().to(controllers::public::nodex_create_identifier::handler),
            )
            .route(
                "/identifiers/{did}",
                web::get().to(controllers::public::nodex_find_identifier::handler),
            )
            .route(
                "/transfer",
                web::post().to(controllers::public::nodex_transfer::handler),
            )
            // NOTE: Internal (Private) Routes
<<<<<<< HEAD
            .route(
                "/internal/verifiable-credentials",
                web::post().to(controllers::internal::did_generate_vc::handler),
            )
            .route(
                "/internal/verifiable-credentials/verify",
                web::post().to(controllers::internal::did_verify_vc::handler),
            )
            .route(
                "/internal/verifiable-presentations",
                web::post().to(controllers::internal::did_generate_vp::handler),
            )
            .route(
                "/internal/verifiable-presentations/verify",
                web::post().to(controllers::internal::did_verify_vp::handler),
            )
            .route(
                "/internal/didcomm/plaintext-messages",
                web::post().to(controllers::internal::didcomm_generate_plaintext::handler),
            )
            .route(
                "/internal/didcomm/plaintext-messages/verify",
                web::post().to(controllers::internal::didcomm_verify_plaintext::handler),
            )
            .route(
                "/internal/didcomm/signed-messages",
                web::post().to(controllers::internal::didcomm_generate_signed::handler),
            )
            .route(
                "/internal/didcomm/signed-messages/verify",
                web::post().to(controllers::internal::didcomm_verify_signed::handler),
            )
            .route(
                "/internal/didcomm/encrypted-messages",
                web::post().to(controllers::internal::didcomm_generate_encrypted::handler),
            )
            .route(
                "/internal/didcomm/encrypted-messages/verify",
                web::post().to(controllers::internal::didcomm_verify_encrypted::handler),
=======
            .service(web::scope("/internal")
                .route("/verifiable-credentials", web::post().to(controllers::internal::did_generate_vc::handler))
                .route("/verifiable-credentials/verify", web::post().to(controllers::internal::did_verify_vc::handler))
                .route("/verifiable-presentations", web::post().to(controllers::internal::did_generate_vp::handler))
                .route("/verifiable-presentations/verify", web::post().to(controllers::internal::did_verify_vp::handler))
                .service(web::scope("/didcomm")
                    .route("/plaintext-messages", web::post().to(controllers::internal::didcomm_generate_plaintext::handler))
                    .route("/plaintext-messages/verify", web::post().to(controllers::internal::didcomm_verify_plaintext::handler))
                    .route("/signed-messages", web::post().to(controllers::internal::didcomm_generate_signed::handler))
                    .route("/signed-messages/verify", web::post().to(controllers::internal::didcomm_verify_signed::handler))
                    .route("/encrypted-messages", web::post().to(controllers::internal::didcomm_generate_encrypted::handler))
                    .route("/encrypted-messages/verify", web::post().to(controllers::internal::didcomm_verify_encrypted::handler))
                )
>>>>>>> 1c0fe339
            )
    })
    .bind_uds(&sock_path)
    .unwrap()
    .workers(1)
    .run()
}<|MERGE_RESOLUTION|>--- conflicted
+++ resolved
@@ -35,47 +35,6 @@
                 web::post().to(controllers::public::nodex_transfer::handler),
             )
             // NOTE: Internal (Private) Routes
-<<<<<<< HEAD
-            .route(
-                "/internal/verifiable-credentials",
-                web::post().to(controllers::internal::did_generate_vc::handler),
-            )
-            .route(
-                "/internal/verifiable-credentials/verify",
-                web::post().to(controllers::internal::did_verify_vc::handler),
-            )
-            .route(
-                "/internal/verifiable-presentations",
-                web::post().to(controllers::internal::did_generate_vp::handler),
-            )
-            .route(
-                "/internal/verifiable-presentations/verify",
-                web::post().to(controllers::internal::did_verify_vp::handler),
-            )
-            .route(
-                "/internal/didcomm/plaintext-messages",
-                web::post().to(controllers::internal::didcomm_generate_plaintext::handler),
-            )
-            .route(
-                "/internal/didcomm/plaintext-messages/verify",
-                web::post().to(controllers::internal::didcomm_verify_plaintext::handler),
-            )
-            .route(
-                "/internal/didcomm/signed-messages",
-                web::post().to(controllers::internal::didcomm_generate_signed::handler),
-            )
-            .route(
-                "/internal/didcomm/signed-messages/verify",
-                web::post().to(controllers::internal::didcomm_verify_signed::handler),
-            )
-            .route(
-                "/internal/didcomm/encrypted-messages",
-                web::post().to(controllers::internal::didcomm_generate_encrypted::handler),
-            )
-            .route(
-                "/internal/didcomm/encrypted-messages/verify",
-                web::post().to(controllers::internal::didcomm_verify_encrypted::handler),
-=======
             .service(web::scope("/internal")
                 .route("/verifiable-credentials", web::post().to(controllers::internal::did_generate_vc::handler))
                 .route("/verifiable-credentials/verify", web::post().to(controllers::internal::did_verify_vc::handler))
@@ -89,7 +48,6 @@
                     .route("/encrypted-messages", web::post().to(controllers::internal::didcomm_generate_encrypted::handler))
                     .route("/encrypted-messages/verify", web::post().to(controllers::internal::didcomm_verify_encrypted::handler))
                 )
->>>>>>> 1c0fe339
             )
     })
     .bind_uds(&sock_path)
