--- conflicted
+++ resolved
@@ -64,17 +64,14 @@
                         web::post().to(controllers::internal::did_verify_vp::handler),
                     )
                     .route(
-<<<<<<< HEAD
                         "/version/get",
                         web::post().to(controllers::internal::version::handler_get),
                     )
                     .route(
                         "/version/update",
                         web::post().to(controllers::internal::version::handler_update),
-=======
                         "/network",
                         web::post().to(controllers::internal::network::handler),
->>>>>>> 6feea8b5
                     )
                     .service(
                         web::scope("/didcomm")
