--- conflicted
+++ resolved
@@ -15,22 +15,16 @@
 
 #[derive(Deserialize)]
 struct SuiteSign {
-    did: String,
-    key_id: String,
-    secret_key64: String,
+  did: String,
+  key_id: String,
+  secret_key64: String,
 }
 
 #[derive(Deserialize)]
 struct SuiteVerify {
-<<<<<<< HEAD
   _did: Option<String>,
   key_id: String,
   pub_key64: String,
-=======
-    did: Option<String>,
-    key_id: String,
-    pub_key64: String,
->>>>>>> 7960cf86
 }
 
 #[wasm_bindgen]
@@ -44,249 +38,249 @@
 
 #[wasm_bindgen]
 impl CredentialSigner {
-    pub fn sign(object_json: JsValue, suite_sign_json: JsValue) -> JsValue {
-        let suite_sign: SuiteSign = suite_sign_json.into_serde().unwrap();
-        let obj: js_sys::Object = js_sys::Object::from(object_json.clone());
-        let proof_key: JsValue = JsValue::from_str(PROOF_KEY);
-        assert_eq!(obj.has_own_property(&proof_key), false);
-        let created: String = Utc::now().format("%Y-%m-%dT%I:%M:%SZ").to_string();
-        let jws = Jws::encode(object_json.clone(), suite_sign.secret_key64);
-
-        let proof_serde: serde_json::Value = json!({
-            "type": "EcdsaSecp256k1Signature2019",
-            "proofPurpose": "authentication",
-            "created": created,
-            "verificationMethod": format!("{}#{}",suite_sign.did,suite_sign.key_id),
-            "jws": jws,
-        });
-        let proof_json: JsValue = JsValue::from_serde(&proof_serde).unwrap();
-
-        let obj_clone = object_json.clone();
-        js_sys::Reflect::set(&obj_clone, &proof_key, &proof_json.clone());
-
-        return obj_clone;
-    }
-
-    pub fn verify(object_json: JsValue, suite_verify_json: JsValue) -> JsValue {
-        let suite_verify: SuiteVerify = suite_verify_json.into_serde().unwrap();
-        let obj: js_sys::Object = js_sys::Object::from(object_json.clone());
-        let proof_key: JsValue = JsValue::from_str(PROOF_KEY);
-        assert_eq!(obj.has_own_property(&proof_key), true);
-        let proof_json: JsValue = js_sys::Reflect::get(&object_json.clone(), &proof_key).unwrap();
-        let proof_obj: js_sys::Object = js_sys::Object::from(proof_json.clone());
-        assert_eq!(proof_obj.is_undefined(), false);
-        assert_eq!(proof_obj.is_null(), false);
-        let vm_key: JsValue = JsValue::from_str(VM_KEY);
-        let vm_json: JsValue = js_sys::Reflect::get(&proof_json.clone(), &vm_key).unwrap();
-        let vm_obj: js_sys::Object = js_sys::Object::from(vm_json.clone());
-        let vm_string: String = vm_obj.as_string().unwrap();
-        let vm_array: Vec<&str> = vm_string.split('#').collect();
-        let vm_key_id: &str = vm_array[1];
-
-        assert_eq!(vm_key_id, suite_verify.key_id);
-        let jws_key: JsValue = JsValue::from_str(JWS_KEY);
-        let jws_json: JsValue = js_sys::Reflect::get(&proof_json.clone(), &jws_key).unwrap();
-        let jws_obj: js_sys::Object = js_sys::Object::from(jws_json.clone());
-        let jws_string: String = jws_obj.as_string().unwrap();
-
-        let obj_clone: js_sys::Object = js_sys::Object::from(object_json.clone());
-        js_sys::Reflect::delete_property(&obj_clone, &proof_key);
-        let payload_key: JsValue = JsValue::from_str("payload");
-        let payload_json: JsValue = obj_clone.into();
-
-        let is_valid: bool = Jws::verify(payload_json.clone(), jws_string, suite_verify.pub_key64);
-        let is_valid_serde: serde_json::Value = json!({ "isValid": is_valid });
-        let is_valid_json: JsValue = JsValue::from_serde(&is_valid_serde).unwrap();
-
-        let out = is_valid_json.clone();
-        js_sys::Reflect::set(&out, &payload_key, &payload_json.clone());
-        return out;
-    }
+  pub fn sign(object_json: JsValue, suite_sign_json: JsValue) -> JsValue {
+    let suite_sign: SuiteSign = suite_sign_json.into_serde().unwrap();
+    let obj: js_sys::Object = js_sys::Object::from(object_json.clone());
+    let proof_key: JsValue = JsValue::from_str(PROOF_KEY);
+    assert_eq!(obj.has_own_property(&proof_key), false);
+    let created: String = Utc::now().format("%Y-%m-%dT%I:%M:%SZ").to_string();
+    let jws = Jws::encode(object_json.clone(), suite_sign.secret_key64);
+
+    let proof_serde: serde_json::Value = json!({
+        "type": "EcdsaSecp256k1Signature2019",
+        "proofPurpose": "authentication",
+        "created": created,
+        "verificationMethod": format!("{}#{}",suite_sign.did,suite_sign.key_id),
+        "jws": jws,
+    });
+    let proof_json: JsValue = JsValue::from_serde(&proof_serde).unwrap();
+
+    let obj_clone = object_json.clone();
+    js_sys::Reflect::set(&obj_clone, &proof_key, &proof_json.clone());
+
+    return obj_clone;
+  }
+
+  pub fn verify(object_json: JsValue, suite_verify_json: JsValue) -> JsValue {
+    let suite_verify: SuiteVerify = suite_verify_json.into_serde().unwrap();
+    let obj: js_sys::Object = js_sys::Object::from(object_json.clone());
+    let proof_key: JsValue = JsValue::from_str(PROOF_KEY);
+    assert_eq!(obj.has_own_property(&proof_key), true);
+    let proof_json: JsValue = js_sys::Reflect::get(&object_json.clone(), &proof_key).unwrap();
+    let proof_obj: js_sys::Object = js_sys::Object::from(proof_json.clone());
+    assert_eq!(proof_obj.is_undefined(), false);
+    assert_eq!(proof_obj.is_null(), false);
+    let vm_key: JsValue = JsValue::from_str(VM_KEY);
+    let vm_json: JsValue = js_sys::Reflect::get(&proof_json.clone(), &vm_key).unwrap();
+    let vm_obj: js_sys::Object = js_sys::Object::from(vm_json.clone());
+    let vm_string: String = vm_obj.as_string().unwrap();
+    let vm_array: Vec<&str> = vm_string.split('#').collect();
+    let vm_key_id: &str = vm_array[1];
+
+    assert_eq!(vm_key_id, suite_verify.key_id);
+    let jws_key: JsValue = JsValue::from_str(JWS_KEY);
+    let jws_json: JsValue = js_sys::Reflect::get(&proof_json.clone(), &jws_key).unwrap();
+    let jws_obj: js_sys::Object = js_sys::Object::from(jws_json.clone());
+    let jws_string: String = jws_obj.as_string().unwrap();
+
+    let obj_clone: js_sys::Object = js_sys::Object::from(object_json.clone());
+    js_sys::Reflect::delete_property(&obj_clone, &proof_key);
+    let payload_key: JsValue = JsValue::from_str("payload");
+    let payload_json: JsValue = obj_clone.into();
+
+    let is_valid: bool = Jws::verify(payload_json.clone(), jws_string, suite_verify.pub_key64);
+    let is_valid_serde: serde_json::Value = json!({ "isValid": is_valid });
+    let is_valid_json: JsValue = JsValue::from_serde(&is_valid_serde).unwrap();
+
+    let out = is_valid_json.clone();
+    js_sys::Reflect::set(&out, &payload_key, &payload_json.clone());
+    return out;
+  }
 }
 
 #[wasm_bindgen]
 impl Jws {
-    pub fn encode(object: JsValue, secret_key64: String) -> String {
-        let header: serde_json::Value = json!({
-            "alg" : "ES256K",
-            "b64" : false,
-            "crit": [ "b64" ]
-        });
-        let header_json_string: String = serde_json::to_string(&header).unwrap();
-        let header_json_str: &str = &header_json_string;
-        let header_json_u8: &[u8] = header_json_str.as_bytes();
-        let header64_url: String = base64_url::encode(header_json_u8);
-
-        let object_json_string: String = js_sys::JSON::stringify(&object).unwrap().into();
-        let object_json_str: &str = &object_json_string;
-        let object_json_u8: &[u8] = object_json_str.as_bytes();
-        let object64_url: String = base64_url::encode(object_json_u8);
-
-        let message = format!("{}.{}", header64_url, object64_url);
-        let signature64 = Signer::sign(message, secret_key64);
-        let signature64_vec: Vec<u8> = base64::decode(signature64).unwrap();
-        let signature64_u8: &[u8] = &signature64_vec[..];
-        let signature64_url = base64_url::encode(signature64_u8);
-
-        let result = format!("{}..{}", header64_url, signature64_url);
-
-        return result;
-    }
-
-    pub fn verify(object: JsValue, jws: String, pub_key64: String) -> bool {
-        let jws_array: Vec<&str> = jws.split('.').collect();
-        let header64_url: &str = jws_array[0];
-        let mut payload64_url: &str = jws_array[1];
-        let signature64_url: &str = jws_array[2];
-        let header_json_vec: Vec<u8> = base64_url::decode(header64_url).unwrap();
-        let header_json_string: String = String::from_utf8(header_json_vec).unwrap();
-
-        let header_json: serde_json::Value = serde_json::from_str(&header_json_string).unwrap();
-
-        assert_eq!(header_json["alg"], "ES256K");
-        assert_eq!(header_json["b64"], false);
-        assert_eq!(
-            header_json["crit"]
-                .as_array()
-                .unwrap()
-                .contains(&json!("b64")),
-            true
-        );
-
-        assert_eq!(payload64_url, "");
-
-        let object_json_string: String = js_sys::JSON::stringify(&object).unwrap().into();
-        let object_json_str: &str = &object_json_string;
-        let object_json_u8: &[u8] = object_json_str.as_bytes();
-        let object64_url: String = base64_url::encode(object_json_u8);
-
-        let message = format!("{}.{}", header64_url, object64_url);
-        let signature64_vec: Vec<u8> = base64_url::decode(signature64_url).unwrap();
-        let signature64: String = base64::encode(signature64_vec);
-
-        return Signer::verify(message, signature64, pub_key64);
-    }
+  pub fn encode(object: JsValue, secret_key64: String) -> String {
+    let header: serde_json::Value = json!({
+        "alg" : "ES256K",
+        "b64" : false,
+        "crit": [ "b64" ]
+    });
+    let header_json_string: String = serde_json::to_string(&header).unwrap();
+    let header_json_str: &str = &header_json_string;
+    let header_json_u8: &[u8] = header_json_str.as_bytes();
+    let header64_url: String = base64_url::encode(header_json_u8);
+
+    let object_json_string: String = js_sys::JSON::stringify(&object).unwrap().into();
+    let object_json_str: &str = &object_json_string;
+    let object_json_u8: &[u8] = object_json_str.as_bytes();
+    let object64_url: String = base64_url::encode(object_json_u8);
+
+    let message = format!("{}.{}", header64_url, object64_url);
+    let signature64 = Signer::sign(message, secret_key64);
+    let signature64_vec: Vec<u8> = base64::decode(signature64).unwrap();
+    let signature64_u8: &[u8] = &signature64_vec[..];
+    let signature64_url = base64_url::encode(signature64_u8);
+
+    let result = format!("{}..{}", header64_url, signature64_url);
+
+    return result;
+  }
+
+  pub fn verify(object: JsValue, jws: String, pub_key64: String) -> bool {
+    let jws_array: Vec<&str> = jws.split('.').collect();
+    let header64_url: &str = jws_array[0];
+    let mut payload64_url: &str = jws_array[1];
+    let signature64_url: &str = jws_array[2];
+    let header_json_vec: Vec<u8> = base64_url::decode(header64_url).unwrap();
+    let header_json_string: String = String::from_utf8(header_json_vec).unwrap();
+
+    let header_json: serde_json::Value = serde_json::from_str(&header_json_string).unwrap();
+
+    assert_eq!(header_json["alg"], "ES256K");
+    assert_eq!(header_json["b64"], false);
+    assert_eq!(
+      header_json["crit"]
+        .as_array()
+        .unwrap()
+        .contains(&json!("b64")),
+      true
+    );
+
+    assert_eq!(payload64_url, "");
+
+    let object_json_string: String = js_sys::JSON::stringify(&object).unwrap().into();
+    let object_json_str: &str = &object_json_string;
+    let object_json_u8: &[u8] = object_json_str.as_bytes();
+    let object64_url: String = base64_url::encode(object_json_u8);
+
+    let message = format!("{}.{}", header64_url, object64_url);
+    let signature64_vec: Vec<u8> = base64_url::decode(signature64_url).unwrap();
+    let signature64: String = base64::encode(signature64_vec);
+
+    return Signer::verify(message, signature64, pub_key64);
+  }
 }
 
 #[wasm_bindgen]
 impl Signer {
-    pub fn sign(message: String, secret_key64: String) -> String {
-        let message_str: &str = &message;
-        let message_u8: &[u8] = message_str.as_bytes();
-        let message_u8_json = json!({"type":"Buffer", "data":message_u8 });
-        let message_u8_json_string: String = message_u8_json.to_string();
-        let message_u8_json_str: &str = &message_u8_json_string;
-        let message_u8_json_u8: &[u8] = message_u8_json_str.as_bytes();
-
-        let digested = Sha256::digest(message_u8_json_u8);
-        let digested_u8: &[u8] = &digested.to_vec()[..];
-        let digested_message = Message::parse_slice(digested_u8).unwrap();
-
-        let secret_key_vec: Vec<u8> = base64::decode(secret_key64.as_bytes()).unwrap();
-        let secret_key_u8: &[u8] = &secret_key_vec[..];
-
-        let secret_key_sk = SecretKey::parse_slice(secret_key_u8).unwrap();
-        let sig_tuple = libsecp256k1::sign(&digested_message, &secret_key_sk);
-        let sig = sig_tuple.0;
-        let sig_u8 = sig.serialize();
-
-        return base64::encode(sig_u8.to_vec());
-    }
-
-    pub fn verify(message: String, signature64: String, pub_key64: String) -> bool {
-        let message_str: &str = &message;
-        let message_u8: &[u8] = message_str.as_bytes();
-        let message_u8_json = json!({ "type":"Buffer", "data":message_u8 });
-        let message_u8_json_string: String = message_u8_json.to_string();
-        let message_u8_json_str: &str = &message_u8_json_string;
-        let message_u8_json_u8: &[u8] = message_u8_json_str.as_bytes();
-
-        let digested = Sha256::digest(message_u8_json_u8);
-        let digested_u8: &[u8] = &digested.to_vec()[..];
-        let digested_message = Message::parse_slice(digested_u8).unwrap();
-
-        let signature_vec: Vec<u8> = base64::decode(signature64.as_bytes()).unwrap();
-        let signature_u8: &[u8] = &signature_vec[..];
-        let sig = Signature::parse_standard_slice(signature_u8).unwrap();
-
-        let pub_key_vec: Vec<u8> = base64::decode(pub_key64.as_bytes()).unwrap();
-        let pub_key_u8: &[u8] = &pub_key_vec[..];
-        let pub_key_pk = PublicKey::parse_slice(pub_key_u8, Some(PublicKeyFormat::Full)).unwrap();
-
-        return libsecp256k1::verify(&digested_message, &sig, &pub_key_pk);
-    }
+  pub fn sign(message: String, secret_key64: String) -> String {
+    let message_str: &str = &message;
+    let message_u8: &[u8] = message_str.as_bytes();
+    let message_u8_json = json!({"type":"Buffer", "data":message_u8 });
+    let message_u8_json_string: String = message_u8_json.to_string();
+    let message_u8_json_str: &str = &message_u8_json_string;
+    let message_u8_json_u8: &[u8] = message_u8_json_str.as_bytes();
+
+    let digested = Sha256::digest(message_u8_json_u8);
+    let digested_u8: &[u8] = &digested.to_vec()[..];
+    let digested_message = Message::parse_slice(digested_u8).unwrap();
+
+    let secret_key_vec: Vec<u8> = base64::decode(secret_key64.as_bytes()).unwrap();
+    let secret_key_u8: &[u8] = &secret_key_vec[..];
+
+    let secret_key_sk = SecretKey::parse_slice(secret_key_u8).unwrap();
+    let sig_tuple = libsecp256k1::sign(&digested_message, &secret_key_sk);
+    let sig = sig_tuple.0;
+    let sig_u8 = sig.serialize();
+
+    return base64::encode(sig_u8.to_vec());
+  }
+
+  pub fn verify(message: String, signature64: String, pub_key64: String) -> bool {
+    let message_str: &str = &message;
+    let message_u8: &[u8] = message_str.as_bytes();
+    let message_u8_json = json!({ "type":"Buffer", "data":message_u8 });
+    let message_u8_json_string: String = message_u8_json.to_string();
+    let message_u8_json_str: &str = &message_u8_json_string;
+    let message_u8_json_u8: &[u8] = message_u8_json_str.as_bytes();
+
+    let digested = Sha256::digest(message_u8_json_u8);
+    let digested_u8: &[u8] = &digested.to_vec()[..];
+    let digested_message = Message::parse_slice(digested_u8).unwrap();
+
+    let signature_vec: Vec<u8> = base64::decode(signature64.as_bytes()).unwrap();
+    let signature_u8: &[u8] = &signature_vec[..];
+    let sig = Signature::parse_standard_slice(signature_u8).unwrap();
+
+    let pub_key_vec: Vec<u8> = base64::decode(pub_key64.as_bytes()).unwrap();
+    let pub_key_u8: &[u8] = &pub_key_vec[..];
+    let pub_key_pk = PublicKey::parse_slice(pub_key_u8, Some(PublicKeyFormat::Full)).unwrap();
+
+    return libsecp256k1::verify(&digested_message, &sig, &pub_key_pk);
+  }
 }
 
 #[cfg(test)]
 pub mod tests {
-    // Note this useful idiom: importing names from outer (for mod tests) scope.
-    use super::*;
-
-    const D: &str = "TFuxm1wXoGUlO+CDpJkw+9kUc8YPc1k4nisoC1y6/J4=";
-    const XY: &str =
-        "BNpc0uIAkafgMJBcSVJByl7ejx4rKgTDxijwM1mGMXwkZiGu2CIQ7XPa9SImgqSs2H8tQqQssYNPzNNu07tVUJI=";
-
-    #[test]
-    fn it_should_signer_sign_verify_1() {
-        let data_serde: serde_json::Value = json!({
-            "id" : "did:self:0x0123456789012345678901234567890123456789"
-        });
-        let data: &str = &data_serde.to_string();
-        let signature: String = Signer::sign(data.to_string(), D.to_string());
-        let verified: bool = Signer::verify(data.to_string(), signature.to_string(), XY.to_string());
-        assert_eq!(verified, true);
-    }
-
-    #[wasm_bindgen_test]
-    fn it_should_jws_encode_verify_1() {
-        let data_serde: serde_json::Value = json!({
-            "test" : "ok"
-        });
-        let data_json: JsValue = JsValue::from_serde(&data_serde).unwrap();
-
-        let jws: String = Jws::encode(data_json.clone(), D.to_string());
-        let verified: bool = Jws::verify(data_json.clone(), jws.to_string(), XY.to_string());
-
-        assert_eq!(verified, true);
-    }
-
-    #[wasm_bindgen_test]
-    fn it_should_credential_signer_sign_verify_1() {
-        let suite_sign_serde: serde_json::Value = json!({
-            "did" : "did:unid:test:EiBtzgWy130lNOyO3JsHkR75YFeSgU7h4p6zYvfQxrAXeA",
-            "key_id" : "signingKey",
-            "secret_key64" : D
-        });
-        let suite_verify_serde: serde_json::Value = json!({
-            "key_id" : "signingKey",
-            "pub_key64" : XY
-        });
-
-        let data_serde: serde_json::Value = json!({
-            "test" : "ok"
-        });
-
-        let data_json: JsValue = JsValue::from_serde(&data_serde).unwrap();
-
-        let suite_sign_json: JsValue = JsValue::from_serde(&suite_sign_serde).unwrap();
-        let suite_verify_json: JsValue = JsValue::from_serde(&suite_verify_serde).unwrap();
-
-        let document: JsValue = CredentialSigner::sign(data_json.clone(), suite_sign_json.clone());
-
-        let verified = CredentialSigner::verify(document.clone(), suite_verify_json.clone());
-
-        let obj: js_sys::Object = js_sys::Object::from(verified.clone());
-        let is_valid_key: JsValue = JsValue::from_str("isValid");
-        let payload_key: JsValue = JsValue::from_str("payload");
-        assert_eq!(obj.has_own_property(&is_valid_key), true);
-        assert_eq!(obj.has_own_property(&payload_key), true);
-
-        let is_valid_json: JsValue = js_sys::Reflect::get(&verified.clone(), &is_valid_key).unwrap();
-        let is_valid_json_bool = is_valid_json.as_bool();
-        assert_ne!(is_valid_json_bool, None);
-        let is_valid_bool: bool = is_valid_json_bool.unwrap();
-        assert_eq!(is_valid_bool.clone(), true);
-        let payload_json: JsValue = js_sys::Reflect::get(&verified.clone(), &payload_key).unwrap();
-        assert_eq!(payload_json.clone(), data_json.clone());
-    }
+  // Note this useful idiom: importing names from outer (for mod tests) scope.
+  use super::*;
+
+  const D: &str = "TFuxm1wXoGUlO+CDpJkw+9kUc8YPc1k4nisoC1y6/J4=";
+  const XY: &str =
+    "BNpc0uIAkafgMJBcSVJByl7ejx4rKgTDxijwM1mGMXwkZiGu2CIQ7XPa9SImgqSs2H8tQqQssYNPzNNu07tVUJI=";
+
+  #[test]
+  fn it_should_signer_sign_verify_1() {
+    let data_serde: serde_json::Value = json!({
+        "id" : "did:self:0x0123456789012345678901234567890123456789"
+    });
+    let data: &str = &data_serde.to_string();
+    let signature: String = Signer::sign(data.to_string(), D.to_string());
+    let verified: bool = Signer::verify(data.to_string(), signature.to_string(), XY.to_string());
+    assert_eq!(verified, true);
+  }
+
+  #[wasm_bindgen_test]
+  fn it_should_jws_encode_verify_1() {
+    let data_serde: serde_json::Value = json!({
+        "test" : "ok"
+    });
+    let data_json: JsValue = JsValue::from_serde(&data_serde).unwrap();
+
+    let jws: String = Jws::encode(data_json.clone(), D.to_string());
+    let verified: bool = Jws::verify(data_json.clone(), jws.to_string(), XY.to_string());
+
+    assert_eq!(verified, true);
+  }
+
+  #[wasm_bindgen_test]
+  fn it_should_credential_signer_sign_verify_1() {
+    let suite_sign_serde: serde_json::Value = json!({
+        "did" : "did:unid:test:EiBtzgWy130lNOyO3JsHkR75YFeSgU7h4p6zYvfQxrAXeA",
+        "key_id" : "signingKey",
+        "secret_key64" : D
+    });
+    let suite_verify_serde: serde_json::Value = json!({
+        "key_id" : "signingKey",
+        "pub_key64" : XY
+    });
+
+    let data_serde: serde_json::Value = json!({
+        "test" : "ok"
+    });
+
+    let data_json: JsValue = JsValue::from_serde(&data_serde).unwrap();
+
+    let suite_sign_json: JsValue = JsValue::from_serde(&suite_sign_serde).unwrap();
+    let suite_verify_json: JsValue = JsValue::from_serde(&suite_verify_serde).unwrap();
+
+    let document: JsValue = CredentialSigner::sign(data_json.clone(), suite_sign_json.clone());
+
+    let verified = CredentialSigner::verify(document.clone(), suite_verify_json.clone());
+
+    let obj: js_sys::Object = js_sys::Object::from(verified.clone());
+    let is_valid_key: JsValue = JsValue::from_str("isValid");
+    let payload_key: JsValue = JsValue::from_str("payload");
+    assert_eq!(obj.has_own_property(&is_valid_key), true);
+    assert_eq!(obj.has_own_property(&payload_key), true);
+
+    let is_valid_json: JsValue = js_sys::Reflect::get(&verified.clone(), &is_valid_key).unwrap();
+    let is_valid_json_bool = is_valid_json.as_bool();
+    assert_ne!(is_valid_json_bool, None);
+    let is_valid_bool: bool = is_valid_json_bool.unwrap();
+    assert_eq!(is_valid_bool.clone(), true);
+    let payload_json: JsValue = js_sys::Reflect::get(&verified.clone(), &payload_key).unwrap();
+    assert_eq!(payload_json.clone(), data_json.clone());
+  }
 }