use crate::nodex::keyring;
use crate::nodex::utils::sidetree_client::SideTreeClient;
use crate::server_config;
<<<<<<< HEAD
use daemonize::Daemonize;
use nodex_didcomm::did::did_repository::{
    CreateIdentifierError, DidRepository, DidRepositoryImpl, FindIdentifierError,
};
use nodex_didcomm::did::sidetree::payload::DIDResolutionResponse;
use nodex_didcomm::keyring::keypair::KeyPairing;
use std::{fs, io::Cursor, path::PathBuf, process::Command};
use zip_extract;
=======
use crate::{
    nodex::{
        keyring,
        sidetree::payload::{
            CommitmentKeys, DIDCreateRequest, DIDResolutionResponse, OperationPayloadBuilder,
        },
        utils::http_client::{HttpClient, HttpClientConfig},
    },
    repository::did_repository::DidRepository,
};

use anyhow;
use bytes::Bytes;
use reqwest::StatusCode;
use serde::Deserialize;
use std::{
    fs,
    io::Cursor,
    path::{Path, PathBuf},
    process::Command,
};
use thiserror::Error;
use zip::ZipArchive;

#[cfg(unix)]
use daemonize::Daemonize;
>>>>>>> 09c3b606

pub struct NodeX {
    repository: DidRepositoryImpl<SideTreeClient>,
}

impl NodeX {
    pub fn new() -> Self {
        let server_config = server_config();
        let sidetree_client = SideTreeClient::new(&server_config.did_http_endpoint()).unwrap();
        let did_repository = DidRepositoryImpl::new(sidetree_client);

        NodeX {
            repository: did_repository,
        }
    }

    // NOTE: DONE
    pub async fn create_identifier(&self) -> anyhow::Result<DIDResolutionResponse> {
        // NOTE: find did
        if let Ok(v) = keyring::keypair::KeyPairingWithConfig::load_keyring() {
            if let Ok(did) = v.get_identifier() {
                if let Some(json) = self.find_identifier(&did).await? {
                    return Ok(json);
                }
            }
        }

        let mut keyring_with_config = keyring::keypair::KeyPairingWithConfig::create_keyring()?;
        let res = self
            .repository
            .create_identifier(keyring_with_config.get_keyring())
            .await?;
        keyring_with_config.save(&res.did_document.id);

        Ok(res)
    }

    // NOTE: DONE
    pub async fn find_identifier(
        &self,
        did: &str,
    ) -> anyhow::Result<Option<DIDResolutionResponse>> {
        let res = self.repository.find_identifier(did).await?;

        Ok(res)
    }

    pub async fn update_version(
        &self,
        binary_url: &str,
        output_path: PathBuf,
    ) -> anyhow::Result<()> {
        anyhow::ensure!(
            binary_url.starts_with("https://github.com/nodecross/nodex/releases/download/"),
            "Invalid url"
        );
<<<<<<< HEAD
        let output_path = if output_path.ends_with('/') {
            output_path.trim_end()
        } else {
            output_path
        };
        let agent_path = format!("{}/nodex-agent", output_path);
=======

        #[cfg(unix)]
        let agent_filename = { "nodex-agent" };
        #[cfg(windows)]
        let agent_filename = { "nodex-agent.exe" };

        let agent_path = output_path.join(agent_filename);

>>>>>>> 09c3b606
        let response = reqwest::get(binary_url).await?;
        let content = response.bytes().await?;
        if PathBuf::from(&agent_path).exists() {
            fs::remove_file(&agent_path)?;
        }
        self.extract_zip(content, &output_path)?;

        self.run_agent(&agent_path)?;

        Ok(())
    }

    fn extract_zip(&self, archive_data: Bytes, output_path: &Path) -> anyhow::Result<()> {
        let cursor = Cursor::new(archive_data);
        let mut archive = ZipArchive::new(cursor)?;

        for i in 0..archive.len() {
            let mut file = archive.by_index(i)?;
            let file_path = output_path.join(file.mangled_name());

            if file.is_file() {
                if let Some(parent) = file_path.parent() {
                    std::fs::create_dir_all(parent)?;
                }
                let mut output_file = fs::File::create(&file_path)?;
                std::io::copy(&mut file, &mut output_file)?;
            } else if file.is_dir() {
                std::fs::create_dir_all(&file_path)?;
            }
        }

        Ok(())
    }

    #[cfg(unix)]
    fn run_agent(&self, agent_path: &Path) -> anyhow::Result<()> {
        Command::new("chmod").arg("+x").arg(agent_path).status()?;

        let daemonize = Daemonize::new();
        daemonize.start().expect("Failed to update nodex process");
        std::process::Command::new(agent_path)
            .spawn()
            .expect("Failed to execute command");
        Ok(())
    }

    #[cfg(windows)]
    fn run_agent(&self, agent_path: &Path) -> anyhow::Result<()> {
        let agent_path_str = agent_path
            .to_str()
            .ok_or_else(|| anyhow::anyhow!("Failed to convert agent_path to string"))?;

        let status = Command::new("cmd")
            .args(&["/C", "start", agent_path_str])
            .status()?;

        if !status.success() {
            eprintln!("Command execution failed with status: {}", status);
        } else {
            println!("Started child process");
        }

        Ok(())
    }
}

// TODO: remove this. use DidRepositoryImpl directly
#[async_trait::async_trait]
impl DidRepository for NodeX {
    async fn create_identifier(
        &self,
        keyring: KeyPairing,
    ) -> Result<DIDResolutionResponse, CreateIdentifierError> {
        self.repository.create_identifier(keyring).await
    }

    async fn find_identifier(
        &self,
        did: &str,
    ) -> Result<Option<DIDResolutionResponse>, FindIdentifierError> {
        self.repository.find_identifier(did).await
    }
}<|MERGE_RESOLUTION|>--- conflicted
+++ resolved
@@ -1,43 +1,23 @@
 use crate::nodex::keyring;
 use crate::nodex::utils::sidetree_client::SideTreeClient;
 use crate::server_config;
-<<<<<<< HEAD
-use daemonize::Daemonize;
+use anyhow;
+use bytes::Bytes;
 use nodex_didcomm::did::did_repository::{
     CreateIdentifierError, DidRepository, DidRepositoryImpl, FindIdentifierError,
 };
 use nodex_didcomm::did::sidetree::payload::DIDResolutionResponse;
 use nodex_didcomm::keyring::keypair::KeyPairing;
-use std::{fs, io::Cursor, path::PathBuf, process::Command};
-use zip_extract;
-=======
-use crate::{
-    nodex::{
-        keyring,
-        sidetree::payload::{
-            CommitmentKeys, DIDCreateRequest, DIDResolutionResponse, OperationPayloadBuilder,
-        },
-        utils::http_client::{HttpClient, HttpClientConfig},
-    },
-    repository::did_repository::DidRepository,
-};
-
-use anyhow;
-use bytes::Bytes;
-use reqwest::StatusCode;
-use serde::Deserialize;
 use std::{
     fs,
     io::Cursor,
     path::{Path, PathBuf},
     process::Command,
 };
-use thiserror::Error;
 use zip::ZipArchive;
 
 #[cfg(unix)]
 use daemonize::Daemonize;
->>>>>>> 09c3b606
 
 pub struct NodeX {
     repository: DidRepositoryImpl<SideTreeClient>,
@@ -94,14 +74,6 @@
             binary_url.starts_with("https://github.com/nodecross/nodex/releases/download/"),
             "Invalid url"
         );
-<<<<<<< HEAD
-        let output_path = if output_path.ends_with('/') {
-            output_path.trim_end()
-        } else {
-            output_path
-        };
-        let agent_path = format!("{}/nodex-agent", output_path);
-=======
 
         #[cfg(unix)]
         let agent_filename = { "nodex-agent" };
@@ -110,7 +82,6 @@
 
         let agent_path = output_path.join(agent_filename);
 
->>>>>>> 09c3b606
         let response = reqwest::get(binary_url).await?;
         let content = response.bytes().await?;
         if PathBuf::from(&agent_path).exists() {
