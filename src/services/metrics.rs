<<<<<<< HEAD
use std::{
    collections::VecDeque,
    sync::{Arc, Mutex},
};
=======
use std::sync::Arc;
use tokio::sync::Mutex;
>>>>>>> 63a09c25

use crate::repository::metric_repository::{
    Metric, MetricType, MetricsCacheRepository, MetricsWatchRepository, MetricsWithTimestamp,
};
use chrono::{DateTime, Utc};
use sysinfo::{Networks, System};

pub struct MetricsWatchService {
    system: System,
    networks: Networks,
}

#[derive(Clone)]
pub struct MetricsInMemoryCacheService {
<<<<<<< HEAD
    cache: std::sync::Arc<std::sync::Mutex<VecDeque<MetricsWithTimestamp>>>,
    cache_capacity: usize,
=======
    cache: Arc<Mutex<Vec<MetricsWithTimestamp>>>,
>>>>>>> 63a09c25
}

impl MetricsWatchService {
    pub fn new() -> Self {
        Self {
            system: System::new(),
            networks: Networks::new(),
        }
    }

    fn cpu_usage(&mut self) -> Metric {
        self.system.refresh_cpu_usage();
        Metric {
            metric_type: MetricType::CpuUsage,
            value: self.system.global_cpu_info().cpu_usage(),
        }
    }

    fn memory_usage(&mut self) -> Metric {
        self.system.refresh_memory();
        Metric {
            metric_type: MetricType::MemoryUsage,
            value: self.system.used_memory() as f32,
        }
    }

    fn network_info(&mut self) -> Vec<Metric> {
        let mut received_bytes = 0;
        let mut transmitted_bytes = 0;
        let mut received_packets = 0;
        let mut transmitted_packets = 0;

        self.networks.refresh_list();
        for network in self.networks.list().values() {
            received_bytes += network.received();
            transmitted_bytes += network.transmitted();
            received_packets += network.packets_received();
            transmitted_packets += network.packets_transmitted();
        }

        vec![
            Metric {
                metric_type: MetricType::NetworkReceivedBytes,
                value: received_bytes as f32,
            },
            Metric {
                metric_type: MetricType::NetworkTransmittedBytes,
                value: transmitted_bytes as f32,
            },
            Metric {
                metric_type: MetricType::NetworkReceivedPackets,
                value: received_packets as f32,
            },
            Metric {
                metric_type: MetricType::NetworkTransmittedPackets,
                value: transmitted_packets as f32,
            },
        ]
    }

    fn disk_info(&mut self) -> Vec<Metric> {
        let mut read_bytes = 0;
        let mut written_bytes = 0;

        self.system.refresh_processes();
        for process in self.system.processes().values() {
            let disk_usage = process.disk_usage();
            read_bytes += disk_usage.read_bytes;
            written_bytes += disk_usage.written_bytes;
        }

        vec![
            Metric {
                metric_type: MetricType::DiskReadBytes,
                value: read_bytes as f32,
            },
            Metric {
                metric_type: MetricType::DiskWrittenBytes,
                value: written_bytes as f32,
            },
        ]
    }
}

impl MetricsWatchRepository for MetricsWatchService {
    fn watch_metrics(&mut self) -> Vec<Metric> {
        let mut metrics = Vec::new();

        metrics.push(self.cpu_usage());
        metrics.push(self.memory_usage());
        metrics.append(&mut self.network_info());
        metrics.append(&mut self.disk_info());

        metrics
    }
}

<<<<<<< HEAD
impl MetricsCacheRepository for MetricsInMemoryCacheService {
    fn new(capacity: usize) -> Self {
=======
impl MetricsInMemoryCacheService {
    pub fn new() -> Self {
>>>>>>> 63a09c25
        Self {
            cache: Arc::new(Mutex::new(VecDeque::with_capacity(capacity))),
            cache_capacity: capacity,
        }
    }
}

<<<<<<< HEAD
    fn push(&mut self, timestamp: DateTime<Utc>, metrics: Vec<Metric>) {
        let mut cache = self.cache.lock().unwrap();
        if cache.len() >= self.cache_capacity {
            cache.pop_front();
        }
        cache.push_back(MetricsWithTimestamp { timestamp, metrics });
=======
impl MetricsCacheRepository for MetricsInMemoryCacheService {
    async fn push(&mut self, timestamp: DateTime<Utc>, metrics: Vec<Metric>) {
        let mut cache = self.cache.lock().await;
        cache.push(MetricsWithTimestamp { timestamp, metrics });
>>>>>>> 63a09c25
    }

    async fn clear(&mut self) {
        let mut cache = self.cache.lock().await;
        cache.clear();
    }

<<<<<<< HEAD
    fn get(&mut self) -> VecDeque<MetricsWithTimestamp> {
        let cache = self.cache.lock().unwrap();
=======
    async fn get(&mut self) -> Vec<MetricsWithTimestamp> {
        let cache = self.cache.lock().await;
>>>>>>> 63a09c25
        cache.clone()
    }
}

#[cfg(test)]
mod tests {
    use super::*;

    #[test]
    fn test_cpu_usage() {
        let mut service = MetricsWatchService::new();
        let cpu_usage = service.cpu_usage();
        assert!(cpu_usage.value >= 0.0);
        assert!(cpu_usage.metric_type == MetricType::CpuUsage);
    }

    #[test]
    fn test_memory_usage() {
        let mut service = MetricsWatchService::new();
        let memory_usage = service.memory_usage();
        assert!(memory_usage.value >= 0.0);
        assert!(memory_usage.metric_type == MetricType::MemoryUsage);
    }

    #[test]
    fn test_network_info() {
        let mut service = MetricsWatchService::new();
        let network_metrics = service.network_info();
        for network_metric in network_metrics {
            assert!(network_metric.value >= 0.0);
            assert!(
                network_metric.metric_type == MetricType::NetworkReceivedBytes
                    || network_metric.metric_type == MetricType::NetworkTransmittedBytes
                    || network_metric.metric_type == MetricType::NetworkReceivedPackets
                    || network_metric.metric_type == MetricType::NetworkTransmittedPackets
            );
        }
    }

    #[test]
    fn test_disk_info() {
        let mut service = MetricsWatchService::new();
        let disk_metrics = service.disk_info();
        for disk_metric in disk_metrics {
            assert!(disk_metric.value >= 0.0);
            assert!(
                disk_metric.metric_type == MetricType::DiskReadBytes
                    || disk_metric.metric_type == MetricType::DiskWrittenBytes
            );
        }
    }

    #[test]
    fn test_watch_metrics() {
        let mut service = MetricsWatchService::new();
        let metrics = service.watch_metrics();
        assert!(metrics.len() == 8);
    }
}<|MERGE_RESOLUTION|>--- conflicted
+++ resolved
@@ -1,12 +1,6 @@
-<<<<<<< HEAD
-use std::{
-    collections::VecDeque,
-    sync::{Arc, Mutex},
-};
-=======
+use std::collections::VecDeque;
 use std::sync::Arc;
 use tokio::sync::Mutex;
->>>>>>> 63a09c25
 
 use crate::repository::metric_repository::{
     Metric, MetricType, MetricsCacheRepository, MetricsWatchRepository, MetricsWithTimestamp,
@@ -21,12 +15,8 @@
 
 #[derive(Clone)]
 pub struct MetricsInMemoryCacheService {
-<<<<<<< HEAD
-    cache: std::sync::Arc<std::sync::Mutex<VecDeque<MetricsWithTimestamp>>>,
+    cache: Arc<Mutex<VecDeque<MetricsWithTimestamp>>>,
     cache_capacity: usize,
-=======
-    cache: Arc<Mutex<Vec<MetricsWithTimestamp>>>,
->>>>>>> 63a09c25
 }
 
 impl MetricsWatchService {
@@ -124,13 +114,8 @@
     }
 }
 
-<<<<<<< HEAD
-impl MetricsCacheRepository for MetricsInMemoryCacheService {
-    fn new(capacity: usize) -> Self {
-=======
 impl MetricsInMemoryCacheService {
-    pub fn new() -> Self {
->>>>>>> 63a09c25
+    pub fn new(capacity: usize) -> Self {
         Self {
             cache: Arc::new(Mutex::new(VecDeque::with_capacity(capacity))),
             cache_capacity: capacity,
@@ -138,19 +123,13 @@
     }
 }
 
-<<<<<<< HEAD
-    fn push(&mut self, timestamp: DateTime<Utc>, metrics: Vec<Metric>) {
-        let mut cache = self.cache.lock().unwrap();
-        if cache.len() >= self.cache_capacity {
-            cache.pop_front();
-        }
-        cache.push_back(MetricsWithTimestamp { timestamp, metrics });
-=======
 impl MetricsCacheRepository for MetricsInMemoryCacheService {
     async fn push(&mut self, timestamp: DateTime<Utc>, metrics: Vec<Metric>) {
         let mut cache = self.cache.lock().await;
-        cache.push(MetricsWithTimestamp { timestamp, metrics });
->>>>>>> 63a09c25
+        if cache.len() >= self.cache_capacity {
+            cache.pop_front();
+        }
+        cache.push_back(MetricsWithTimestamp { timestamp, metrics });
     }
 
     async fn clear(&mut self) {
@@ -158,13 +137,8 @@
         cache.clear();
     }
 
-<<<<<<< HEAD
-    fn get(&mut self) -> VecDeque<MetricsWithTimestamp> {
-        let cache = self.cache.lock().unwrap();
-=======
-    async fn get(&mut self) -> Vec<MetricsWithTimestamp> {
+    async fn get(&mut self) -> VecDeque<MetricsWithTimestamp> {
         let cache = self.cache.lock().await;
->>>>>>> 63a09c25
         cache.clone()
     }
 }
