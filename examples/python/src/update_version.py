import json
from platform_os import is_windows


if is_windows():
    from request import post
else:
    from sock import post


payload = {
    "message": {
<<<<<<< HEAD
        "binary_url": "https://example.com/nodex-agent-1.0.0.zip",
        "path": "/tmp",
=======
        "binary_url": "https://github.com/nodecross/nodex/releases/download/v3.3.0/nodex-agent-x86_64.zip",
>>>>>>> 7a32fa20
    }
}

json_response = post("/internal/version/update", payload)

print("The response is as follows.\n")
print(json_response)<|MERGE_RESOLUTION|>--- conflicted
+++ resolved
@@ -10,12 +10,7 @@
 
 payload = {
     "message": {
-<<<<<<< HEAD
         "binary_url": "https://example.com/nodex-agent-1.0.0.zip",
-        "path": "/tmp",
-=======
-        "binary_url": "https://github.com/nodecross/nodex/releases/download/v3.3.0/nodex-agent-x86_64.zip",
->>>>>>> 7a32fa20
     }
 }
 
