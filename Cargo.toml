[package]
authors = ["NodeX Authors <>"]
build = "build.rs"
categories = ["cryptography", "embedded"]
description = "Automate device security provisioning with edge intelligence."
documentation = "https://docs.nodecross.io"
edition = "2018"
homepage = "https://nodecross.io"
keywords = ["did", "embedded", "iot", "root-of-trust"]
license-file = "LICENSE"
name = "nodex"
readme = "README.md"
repository = "https://github.com/nodecross/nodex"
version = "2.1.0"

[workspace]
members = ["e2e"]

[[bin]]
name = "nodex-agent"
path = "src/main.rs"

# See more keys and their definitions at https://doc.rust-lang.org/cargo/reference/manifest.html
[features]
alloc = []
default = ["std"]
std = []

[dependencies]
arrayref = { version = "0.3.7" }
data-encoding = { version = "2.5.0" }
hex = { version = "0.4.3" }
ibig = { version = "0.3.6" }
libloading = { version = "0.8.3" }
serde = { version = "1.0.197", features = ["derive"] }
serde_jcs = { version = "0.1.0" }
serde_json = { version = "1.0.116" }

async-trait = { version = "0.1.80" }
<<<<<<< HEAD
base64 = { version = "0.22.0" }
chrono = { version = "0.4", features = ["serde"] }
clap = { version = "4.5.2", features = ["cargo", "derive"] }
cuid = { version = "1.3.2" }
daemonize = "0.5.0"
data-encoding = { version = "2.5.0" }
=======
chrono = { version = "0.4" }
tokio = { version = "1.36.0", features = ["full"] }

hdwallet = { version = "0.4.1" }

aes-gcm-siv = { git = "https://github.com/RustCrypto/AEADs.git", tag = "aes-gcm-siv-v0.11.0-pre" }
base64 = { version = "0.22.0" }
>>>>>>> 09c3b606
digest = { version = "0.10.7" }
getrandom = { version = "0.2" }
hmac = { version = "0.12.1" }
k256 = { version = "0.13.3", features = [
    "alloc",
    "ecdh",
    "ecdsa",
    "serde",
    "sha256",
] }
<<<<<<< HEAD
libloading = { version = "0.8.3" }
log = { version = "0.4.21" }
mac_address = "1.1.5"
nix = { version = "0.28.0", features = ["signal"] }
nodex-didcomm = { git = "https://github.com/nodecross/nodex-didcomm", tag = "0.1.1" }
=======
scrypt = { version = "0.11.0", features = ["simple"] }
sha2 = { version = "0.10.8" }

didcomm-rs = { git = "https://github.com/nodecross/didcomm-rs.git", tag = "v0.8.0" }
x25519-dalek = { version = "2.0.1", features = ["static_secrets"] }

actix = { version = "0.13.3" }
actix-rt = { version = "2.9.0" }
actix-web = { version = "4.5.1" }
actix-web-actors = { version = "4.3.0" }
qstring = { version = "0.7.2" }
>>>>>>> 09c3b606
reqwest = { version = "0.12", features = [
    "json",
    "rustls-tls",
], default-features = false }

colored = { version = "2" }
env_logger = { version = "0.11.3", features = ["color"] }
log = { version = "0.4.21" }

clap = { version = "4.5.2", features = ["cargo", "derive"] }
home-config = { version = "0.6.0", features = ["json", "toml", "yaml"] }

cuid = { version = "1.3.2" }
dirs = { version = "5.0.1" }
dotenvy = "0.15.7"
mac_address = "1.1.5"
rumqttc = { version = "0.24.0" }
shadow-rs = "0.27.1"
uuid = { version = "1.8.0", features = [
    "fast-rng",
    "macro-diagnostics",
    "serde",
    "v4",
] }

anyhow = "1.0.81"
bytes = "1.6.0"
sysinfo = "0.30.8"
thiserror = "1.0.58"
zip = "2.1.0"

[target.'cfg(windows)'.dependencies]
windows = { version = "0.56.0", features = [
    "Win32_Foundation",
    "Win32_System_Threading",
] }

[target.'cfg(unix)'.dependencies]
daemonize = "0.5.0"
nix = { version = "0.29.0", features = ["signal"] }

[dev-dependencies]
rstest = { version = "0.18.2" }

[build-dependencies]
shadow-rs = "0.27.1"

[profile.dev]
debug = true
panic = "abort"

[profile.test]
debug = true
opt-level = 3
panic = "abort"

[profile.release]
panic = "abort"
strip = true<|MERGE_RESOLUTION|>--- conflicted
+++ resolved
@@ -27,35 +27,32 @@
 std = []
 
 [dependencies]
+actix = { version = "0.13.3" }
+actix-rt = { version = "2.9.0" }
+actix-web = { version = "4.5.1" }
+actix-web-actors = { version = "4.3.0" }
+aes-gcm-siv = { git = "https://github.com/RustCrypto/AEADs.git", tag = "aes-gcm-siv-v0.11.0-pre" }
+anyhow = "1.0.81"
 arrayref = { version = "0.3.7" }
-data-encoding = { version = "2.5.0" }
-hex = { version = "0.4.3" }
-ibig = { version = "0.3.6" }
-libloading = { version = "0.8.3" }
-serde = { version = "1.0.197", features = ["derive"] }
-serde_jcs = { version = "0.1.0" }
-serde_json = { version = "1.0.116" }
-
 async-trait = { version = "0.1.80" }
-<<<<<<< HEAD
 base64 = { version = "0.22.0" }
+bytes = "1.6.0"
 chrono = { version = "0.4", features = ["serde"] }
 clap = { version = "4.5.2", features = ["cargo", "derive"] }
+colored = { version = "2" }
 cuid = { version = "1.3.2" }
 daemonize = "0.5.0"
 data-encoding = { version = "2.5.0" }
-=======
-chrono = { version = "0.4" }
-tokio = { version = "1.36.0", features = ["full"] }
-
+digest = { version = "0.10.7" }
+dirs = { version = "5.0.1" }
+dotenvy = "0.15.7"
+env_logger = { version = "0.11.3", features = ["color"] }
+getrandom = { version = "0.2" }
 hdwallet = { version = "0.4.1" }
-
-aes-gcm-siv = { git = "https://github.com/RustCrypto/AEADs.git", tag = "aes-gcm-siv-v0.11.0-pre" }
-base64 = { version = "0.22.0" }
->>>>>>> 09c3b606
-digest = { version = "0.10.7" }
-getrandom = { version = "0.2" }
+hex = { version = "0.4.3" }
 hmac = { version = "0.12.1" }
+home-config = { version = "0.6.0", features = ["json", "toml", "yaml"] }
+ibig = { version = "0.3.6" }
 k256 = { version = "0.13.3", features = [
     "alloc",
     "ecdh",
@@ -63,54 +60,33 @@
     "serde",
     "sha256",
 ] }
-<<<<<<< HEAD
 libloading = { version = "0.8.3" }
 log = { version = "0.4.21" }
 mac_address = "1.1.5"
 nix = { version = "0.28.0", features = ["signal"] }
 nodex-didcomm = { git = "https://github.com/nodecross/nodex-didcomm", tag = "0.1.1" }
-=======
-scrypt = { version = "0.11.0", features = ["simple"] }
-sha2 = { version = "0.10.8" }
-
-didcomm-rs = { git = "https://github.com/nodecross/didcomm-rs.git", tag = "v0.8.0" }
-x25519-dalek = { version = "2.0.1", features = ["static_secrets"] }
-
-actix = { version = "0.13.3" }
-actix-rt = { version = "2.9.0" }
-actix-web = { version = "4.5.1" }
-actix-web-actors = { version = "4.3.0" }
 qstring = { version = "0.7.2" }
->>>>>>> 09c3b606
 reqwest = { version = "0.12", features = [
     "json",
     "rustls-tls",
 ], default-features = false }
-
-colored = { version = "2" }
-env_logger = { version = "0.11.3", features = ["color"] }
-log = { version = "0.4.21" }
-
-clap = { version = "4.5.2", features = ["cargo", "derive"] }
-home-config = { version = "0.6.0", features = ["json", "toml", "yaml"] }
-
-cuid = { version = "1.3.2" }
-dirs = { version = "5.0.1" }
-dotenvy = "0.15.7"
-mac_address = "1.1.5"
 rumqttc = { version = "0.24.0" }
+scrypt = { version = "0.11.0", features = ["simple"] }
+serde = { version = "1.0.197", features = ["derive"] }
+serde_jcs = { version = "0.1.0" }
+serde_json = { version = "1.0.116" }
+sha2 = { version = "0.10.8" }
 shadow-rs = "0.27.1"
+sysinfo = "0.30.8"
+thiserror = "1.0.58"
+tokio = { version = "1.36.0", features = ["full"] }
 uuid = { version = "1.8.0", features = [
     "fast-rng",
     "macro-diagnostics",
     "serde",
     "v4",
 ] }
-
-anyhow = "1.0.81"
-bytes = "1.6.0"
-sysinfo = "0.30.8"
-thiserror = "1.0.58"
+x25519-dalek = { version = "2.0.1", features = ["static_secrets"] }
 zip = "2.1.0"
 
 [target.'cfg(windows)'.dependencies]
