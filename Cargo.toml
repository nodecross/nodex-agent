[package]
name = "nodex"
version = "2.0.2"
authors = ["NodeX Authors <>"]
edition = "2018"
license-file = "LICENSE"
description = "Automate device security provisioning with edge intelligence."
homepage = "https://nodecross.io"
documentation = "https://docs.nodecross.io"
repository = "https://github.com/nodecross/nodex"
readme = "README.md"
keywords = ["iot", "embedded", "root-of-trust", "did"]
categories = ["embedded", "cryptography"]
build = "build.rs"

[workspace]
members = ["e2e"]

[[bin]]
name = "nodex-agent"
path = "src/main.rs"

# See more keys and their definitions at https://doc.rust-lang.org/cargo/reference/manifest.html
[features]
default = ["std"]
std = []
alloc = []

[dependencies]
data-encoding = { version = "2.5.0" }
serde = { version = "1.0.197", features = ["derive"] }
serde_json = { version = "1.0.116" }
serde_jcs = { version = "0.1.0" }
hex = { version = "0.4.3" }
ibig = { version = "0.3.6" }
arrayref = { version = "0.3.7" }
libloading = { version = "0.8.3" }

tokio = { version = "1.36.0", features = ["full"] }
chrono = { version = "0.4" }
async-trait = { version = "0.1.80" }

hdwallet = { version = "0.4.1" }

base64 = { version = "0.22.0" }
digest = { version = "0.10.7" }
sha2 = { version = "0.10.8" }
k256 = { version = "0.13.3", features = [
  "ecdh",
  "ecdsa",
  "sha256",
  "serde",
  "alloc",
] }
hmac = { version = "0.12.1" }
scrypt = { version = "0.11.0", features = ["simple"] }
aes-gcm-siv = { git = "https://github.com/RustCrypto/AEADs.git", tag = "aes-gcm-siv-v0.11.0-pre" }
getrandom = { version = "0.2" }

didcomm-rs = { git = "https://github.com/nodecross/didcomm-rs.git", tag = "v0.8.0" }
x25519-dalek = { version = "2.0.1", features = ["static_secrets"] }

reqwest = { version = "0.12", features = [
  "json",
  "rustls-tls",
], default-features = false }
actix = { version = "0.13.3" }
actix-web = { version = "4.5.1" }
actix-web-actors = { version = "4.3.0" }
actix-rt = { version = "2.9.0" }
qstring = { version = "0.7.2" }

colored = { version = "2" }
log = { version = "0.4.21" }
env_logger = { version = "0.11.3", features = ["color"] }

home-config = { version = "0.6.0", features = ["json", "yaml", "toml"] }
clap = { version = "4.5.2", features = ["derive", "cargo"] }

dirs = { version = "5.0.1" }
rumqttc = { version = "0.24.0" }
cuid = { version = "1.3.2" }
uuid = { version = "1.8.0", features = [
  "v4",
  "fast-rng",
  "macro-diagnostics",
  "serde",
] }
shadow-rs = "0.27.1"
dotenvy = "0.15.7"
mac_address = "1.1.5"

anyhow = "1.0.81"
thiserror = "1.0.58"
<<<<<<< HEAD
zip = "1.1.1"
=======
zip = "2.1.0"
>>>>>>> fe14bce7
bytes = "1.6.0"
sysinfo = "0.30.8"

[target.'cfg(windows)'.dependencies]
windows = { version = "0.56.0", features = [
    "Win32_Foundation",
    "Win32_System_Threading"
] }

[target.'cfg(unix)'.dependencies]
nix = { version = "0.29.0", features = ["signal"] }
daemonize = "0.5.0"

[dev-dependencies]
rstest = { version = "0.18.2" }

[build-dependencies]
shadow-rs = "0.27.1"

[profile.dev]
panic = "abort"
debug = true

[profile.test]
panic = "abort"
opt-level = 3
debug = true

[profile.release]
panic = "abort"
strip = true<|MERGE_RESOLUTION|>--- conflicted
+++ resolved
@@ -92,11 +92,7 @@
 
 anyhow = "1.0.81"
 thiserror = "1.0.58"
-<<<<<<< HEAD
-zip = "1.1.1"
-=======
 zip = "2.1.0"
->>>>>>> fe14bce7
 bytes = "1.6.0"
 sysinfo = "0.30.8"
 
